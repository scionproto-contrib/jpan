--- conflicted
+++ resolved
@@ -10,7 +10,6 @@
 
 A Java client for [SCION](https://scion.org).
 
-<<<<<<< HEAD
 ## Demo application - ping pong
 
 There is a simple ping pong client-server application in `src/test/demo`.
@@ -30,8 +29,6 @@
 | Path service host | `org.scion.daemon.host` | `SCION_DAEMON_HOST`  | 127.0.0.12    |
 | Path service port | `org.scion.daemon.port` | `SCION_DAEMON_PORT`  | 30255         | 
 
-=======
->>>>>>> 02544909
 ## FAQ / Trouble shooting
 
 ### Cannot find symbol javax.annotation.Generated
